# src/services/transaction_service.py

import json
from datetime import datetime
from pymongo import MongoClient
from utils.db_utils import get_database
from utils.openai_util import get_openai_client
from datetime import datetime, timedelta, timezone
from bson import ObjectId

def fetch_transactions_by_date(date_str: str):
    """
    Fetch ALL transactions for a given date (ignoring is_processed_for_recommendation).
    :param date_str: in format 'MM/DD/YYYY' or 'YYYY-MM-DD' (depending on your approach)
    """
    db = get_database()
    transactions_coll = db["transactions"]
    
    date_obj = datetime.strptime(date_str, "%m/%d/%Y")
    start_of_day = datetime(date_obj.year, date_obj.month, date_obj.day, 0, 0, 0)
    end_of_day   = datetime(date_obj.year, date_obj.month, date_obj.day, 23, 59, 59)
    
    query = {
      "transaction_date": {
          "$gte": start_of_day,
          "$lte": end_of_day
      },
      "is_processed_for_recommendation": False
    }

    transactions = list(transactions_coll.find(query))
    for tx in transactions:
        tx["_id"] = str(tx["_id"])  # Convert ObjectID to string if needed
    return transactions

def clean_completion_text(text: str) -> str:
    """
    Clean the text returned by the LLM by stripping markdown code block formatting,
    such as triple backticks and any language hints.
    """
    text = text.strip()
    if text.startswith("```"):
        # Remove the first line (```json or similar) and the last line (```)
        lines = text.splitlines()
        # Remove the first and last lines if they are the triple backticks
        if lines[0].startswith("```"):
            lines = lines[1:]
        if lines and lines[-1].startswith("```"):
            lines = lines[:-1]
        text = "\n".join(lines).strip()
    return text

def get_recommended_transaction_by_date(date_str: str):
    """
    1) Fetch all transactions by specified date with is_processed_for_recommendation = false.
    2) Build an intelligent prompt to choose ONE transaction and recommend a product.
    3) Call the LLM with chat completions using openai_util, parse JSON response.
    4) Return the chosen transaction_id.
    """
    db = get_database()
    transactions_coll = db["transactions"]

    # Prepare the query for unprocessed transactions on given date
    date_obj = datetime.strptime(date_str, "%m/%d/%Y")
    start_of_day = datetime(date_obj.year, date_obj.month, date_obj.day, 0, 0, 0)
    end_of_day   = datetime(date_obj.year, date_obj.month, date_obj.day, 23, 59, 59)
    
    query = {
      "transaction_date": {
          "$gte": start_of_day,
          "$lte": end_of_day
      },
      "is_processed_for_recommendation": False
    }

    unprocessed_txs = list(transactions_coll.find(query))

    if not unprocessed_txs:
        return {
            "message": "No unprocessed transactions found for this date",
            "date": date_str
        }

    # Build a prompt context from the unprocessed transactions
    tx_descriptions = []
    for tx in unprocessed_txs:
        tx_descriptions.append(
            f"TransactionID: {tx['transaction_id']}, "
            f"Type: {tx['transaction_type']}, "
            f"Balance After Transaction: {tx['balance_after_transaction']}"
            f"Amount: {tx['amount']}, "
            f"Category: {tx['merchant_category']}, "
            f"Desc: {tx['description']}"
        )

    prompt_context = "\n".join(tx_descriptions)

    # Construct a JSON instruction for the LLM
    system_instructions = (
        "You are a Wells Fargo product recommendation system. "
        "Given a list of transactions, pick transactions (transaction_id) "
        "for which a Wells Fargo product can be recommended. "
        "Output a list of JSON objects with the format:\n"
        "[ {\n"
        '  "transaction_id": "<the chosen transaction id>",\n'
        '  "category": "<the chosen transaction category>",\n'
        '  "description": "<the chosen transaction description>",\n'
        '  "type": "<the chosen transaction type>",\n'
        '  "reason": "<short reason why this product suits the transaction>"\n'
        "} ]"
    )

    user_message = f"Transactions:\n{prompt_context}\nWhich transactions do you pick?"

    # Get the configured openai client
    openai_client = get_openai_client()

    # Make the ChatCompletion call
    try:
        response = openai_client.chat.completions.create(
            model="deepseek-reasoner",
            temperature=0.7,
            messages=[
                {"role": "system", "content": system_instructions},
                {"role": "user", "content": user_message}
            ]
        )
    except Exception as e:
        return {"error": f"OpenAI API call failed: {e}"}

    # Extract response text (should be JSON)
    completion_text = response.choices[0].message.content.strip()
    completion_text = clean_completion_text(completion_text)

    try:
        llm_json = json.loads(completion_text)
    except json.JSONDecodeError:
        return {"error": "Failed to parse LLM response as JSON.", "raw_response": completion_text}

    # Return the parsed response
<<<<<<< HEAD
    return {
        "transaction_id": chosen_tx_id,
        "category": llm_json.get("category"),
        "description": llm_json.get("description"),
        "type": llm_json.get("type"),
        "reason": llm_json.get("reason")
    }

def analyze_recommendable_transaction_by_date(date_str: str):
    db = get_database()
    transactions_coll = db["transactions"]

    date_obj = datetime.strptime(date_str, "%m/%d/%Y")
    start_of_day = datetime(date_obj.year, date_obj.month, date_obj.day, 0, 0, 0)
    end_of_day   = datetime(date_obj.year, date_obj.month, date_obj.day, 23, 59, 59)
    
    query = {
      "transaction_date": {
          "$gte": start_of_day,
          "$lte": end_of_day
      },
      "is_processed_for_recommendation": False
    }

    unprocessed_txs = list(transactions_coll.find(query))

    if not unprocessed_txs:
        return {
            "message": "No unprocessed transactions found for this date",
            "date": date_str
        }
    
    tx_descriptions = []
    for tx in unprocessed_txs:
        tx_descriptions.append(
            f"TransactionID: {tx['transaction_id']}, "
            f"Transaction Type: {tx['transaction_type']}, "
            f"Balance After Transaction: {tx['balance_after_transaction']}"
            f"Amount: {tx['amount']}, "
            f"Merchant Category: {tx['merchant_category']}, "
            f"Description: {tx['description']}"
        )

    prompt_context = "\n".join(tx_descriptions)

    system_prompt = (
        "You are an AI assistant specializing in financial product recommendations for bank customers. "
        "Your task is to analyze a list of recent transactions and determine which transactions are suitable "
        "for a personalized recommendation. Consider factors such as merchant category, transaction amount, "
        "available balance, transaction type, and description. Select only transactions that indicate potential "
        "interest in relevant banking products (e.g., travel transactions may suggest interest in travel insurance, "
        "large retail purchases may indicate interest in a credit limit increase). "
        "Output a object containing a list of valid transactions strictly maintaining below format:\n"
        "{\"valid_transactions\": [\n"
        "    {\n"
        "      \"transaction_id\": \"<valid transaction id>\",\n"
        "      \"reason\": \"<brief reason why this transaction is suitable for recommendation>\"\n"
        "    }\n"
        "  ]\n"
        "}"
    )

    user_message = f"Transactions:\n{prompt_context}\nWhich transaction do you pick?"

    openai_client = get_openai_client()

    try:
        response = openai_client.chat.completions.create(
            model="deepseek-reasoner",
            temperature=0.7,
            messages=[
                {"role": "system", "content": system_prompt},
                {"role": "user", "content": user_message}
            ]
        )
    except Exception as e:
        return {"error": f"OpenAI API call failed: {e}"}
    
    completion_text = response.choices[0].message.content.strip()
    completion_text = clean_completion_text(completion_text)

    try:
        llm_json = json.loads(completion_text)
    except json.JSONDecodeError:
        return {"error": "Failed to parse LLM response as JSON.", "raw_response": completion_text}

    valid_transactions = llm_json.get("valid_transactions") or []

    # Update processed transactions in the database
    transaction_ids = [tx["transaction_id"] for tx in valid_transactions]
    transactions_coll.update_many(
        {"transaction_id": {"$in": transaction_ids}},
        {"$set": {"is_processed_for_recommendation": True}}
    )

    return valid_transactions

def analyze_recommendable_products_for_customer(customer_id: str):
    db = get_database()
    transactions_coll = db["transactions"]
    customers_coll = db["customers"]
    products_coll = db["products"]

    # Find the customer to get the segment_id
    customer = customers_coll.find_one({"customer_id": customer_id})
    if not customer:
        return {"error": "Customer not found"}

    segment_id = customer.get("segment_id")
    if not segment_id:
        return {"error": "Segment ID not found for customer"}

    two_weeks_ago = datetime(2025,2,15) - timedelta(weeks=2) # Hard coded
    valid_transactions = transactions_coll.find({
        "transaction_date": {"$gte": two_weeks_ago},  # Filter for last 2 weeks
        "customer_id": customer_id,
        "is_processed_for_recommendation": True      # Only processed transactions
    })
    valid_transactions = [{**tx, "_id": str(tx["_id"])} for tx in valid_transactions]

    eligible_products = products_coll.find({"segment_id": segment_id})
    eligible_products = [{**product, "_id": str(product["_id"])} for product in eligible_products]

    customer_product_ids = customer.get("product_ids")
    subtracted_eligible_rpoducts = [
        product for product in eligible_products if product["product_id"] not in customer_product_ids
    ]

    tx_descriptions = []
    for tx in valid_transactions:
        tx_descriptions.append(
            f"TransactionID: {tx['transaction_id']}, "
            f"Transaction Type: {tx['transaction_type']}, "
            f"Balance After Transaction: {tx['balance_after_transaction']}"
            f"Amount: {tx['amount']}, "
            f"Merchant Category: {tx['merchant_category']}, "
            f"Description: {tx['description']}"
        )
    tx_prompt_context = "\n".join(tx_descriptions)

    tx_descriptions = []
    for tx in valid_transactions:
        tx_descriptions.append(
            f"TransactionID: {tx['transaction_id']}, "
            f"Transaction Type: {tx['transaction_type']}, "
            f"Balance After Transaction: {tx['balance_after_transaction']}"
            f"Amount: {tx['amount']}, "
            f"Merchant Category: {tx['merchant_category']}, "
            f"Description: {tx['description']}"
        )
    tx_prompt_context = "\n".join(tx_descriptions)
    user_message = f"Transactions:\n{tx_prompt_context}\nChoose the most eligible product recommended for the transactions and rank them in order"

    pd_descriptions = []
    for pd in subtracted_eligible_rpoducts:
        pd_descriptions.append(
            f"product_id: {pd['product_id']}, "
            f"Product Name: {pd['product_name']}, "
            f"Product Type: {pd['product_type']}, "
            f"Product Description: {pd['description']}"
            f"Product Eligibility Criteria: {pd['eligibility_criteria']}"
        )
    pd_prompt_context = "\n".join(pd_descriptions)

    customer_interests = " ".join(list(customer.get('interests')))

    system_prompt = (
        "You are a financial AI assistant specializing in recommending personalized banking products based on customer transactions"
        "Your task is to analyze a list of valid transactions and match them with eligible financial products based on the customer's segment."
        "Consider the following key factors while making recommendations:"
        "Transaction Type: Identify patterns such as large purchases, frequent travel expenses, or recurring business transactions."
        "Merchant Category: Recognize spending behaviors that align with specific banking products (e.g., real estate-related payments may indicate interest in commercial real estate financing)."
        "Transaction Amount & Balance: Suggest products that match the customer's financial activity and ensure affordability."
        "Segment-Based Eligibility: Only recommend products that belong to the customer's designated segment."
        "Customer Interest: Take into account any explicit product interests the customer has shown in past interactions, applications, or inquiries."
        "Priority Ranking: Assign a priority to each recommended product based on how well it matches the transaction. A lower number indicates a higher priority (1 = best match)."
        "Here are the **customer interests**" + "\n" + customer_interests + "\n"
        "Here are the **eligible financial products**" + "\n" + pd_prompt_context + "\n"
        "Output a object containing a list of valid transactions strictly maintaining below format:\n"
        "{\"valid_products\": [\n"
        "    {\n"
        "      \"product_id\": \"<valid product id>\",\n"
        "      \"product_name\": \"<valid product name>\",\n"
        "      \"reason\": \"<brief reason why this product is suitable for customer>\"\n"
        "      \"priority\": \"<Recommendation priority (1 = highest, increasing number = lower priority)>\"\n"
        "    }\n"
        "  ]\n"
        "}"
    )

    openai_client = get_openai_client()

    try:
        response = openai_client.chat.completions.create(
            model="deepseek-reasoner",
            temperature=0.7,
            messages=[
                {"role": "system", "content": system_prompt},
                {"role": "user", "content": user_message}
            ]
        )
    except Exception as e:
        return {"error": f"OpenAI API call failed: {e}"}
    
    completion_text = response.choices[0].message.content.strip()
    completion_text = clean_completion_text(completion_text)

    try:
        llm_json = json.loads(completion_text)
    except json.JSONDecodeError:
        return {"error": "Failed to parse LLM response as JSON.", "raw_response": completion_text}

    valid_products = llm_json.get("valid_products") or []

    return valid_products
=======
    return llm_json
>>>>>>> 89c830de
<|MERGE_RESOLUTION|>--- conflicted
+++ resolved
@@ -138,14 +138,7 @@
         return {"error": "Failed to parse LLM response as JSON.", "raw_response": completion_text}
 
     # Return the parsed response
-<<<<<<< HEAD
-    return {
-        "transaction_id": chosen_tx_id,
-        "category": llm_json.get("category"),
-        "description": llm_json.get("description"),
-        "type": llm_json.get("type"),
-        "reason": llm_json.get("reason")
-    }
+    return llm_json
 
 def analyze_recommendable_transaction_by_date(date_str: str):
     db = get_database()
@@ -353,7 +346,4 @@
 
     valid_products = llm_json.get("valid_products") or []
 
-    return valid_products
-=======
-    return llm_json
->>>>>>> 89c830de
+    return valid_products